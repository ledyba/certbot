"""ACME client API."""
import base64
import collections
import cryptography
import datetime
from email.utils import parsedate_tz
import heapq
import logging
import time

import six
from six.moves import http_client  # pylint: disable=import-error

import josepy as jose
import OpenSSL
import re
import requests
import sys

from acme import errors
from acme import jws
from acme import messages


logger = logging.getLogger(__name__)

# Prior to Python 2.7.9 the stdlib SSL module did not allow a user to configure
# many important security related options. On these platforms we use PyOpenSSL
# for SSL, which does allow these options to be configured.
# https://urllib3.readthedocs.org/en/latest/security.html#insecureplatformwarning
if sys.version_info < (2, 7, 9):  # pragma: no cover
    try:
        requests.packages.urllib3.contrib.pyopenssl.inject_into_urllib3()  # type: ignore
    except AttributeError:
        import urllib3.contrib.pyopenssl  # pylint: disable=import-error
        urllib3.contrib.pyopenssl.inject_into_urllib3()

DEFAULT_NETWORK_TIMEOUT = 45

DER_CONTENT_TYPE = 'application/pkix-cert'


class ClientBase(object):  # pylint: disable=too-many-instance-attributes
    """ACME client base object.

    :ivar messages.Directory directory:
    :ivar .ClientNetwork net: Client network.
    :ivar int acme_version: ACME protocol version. 1 or 2.
    """

    def __init__(self, directory, net, acme_version):
        """Initialize.

        :param .messages.Directory directory: Directory Resource
        :param .ClientNetwork net: Client network.
        :param int acme_version: ACME protocol version. 1 or 2.
        """
        self.directory = directory
        self.net = net
        self.acme_version = acme_version

    @classmethod
    def _regr_from_response(cls, response, uri=None, terms_of_service=None):
        if 'terms-of-service' in response.links:
            terms_of_service = response.links['terms-of-service']['url']

        return messages.RegistrationResource(
            body=messages.Registration.from_json(response.json()),
            uri=response.headers.get('Location', uri),
            terms_of_service=terms_of_service)

    def _send_recv_regr(self, regr, body):
        response = self.net.post(regr.uri, body, acme_version=self.acme_version)

        # TODO: Boulder returns httplib.ACCEPTED
        #assert response.status_code == httplib.OK

        # TODO: Boulder does not set Location or Link on update
        # (c.f. acme-spec #94)

        return self._regr_from_response(
            response, uri=regr.uri,
            terms_of_service=regr.terms_of_service)

    def update_registration(self, regr, update=None):
        """Update registration.

        :param messages.RegistrationResource regr: Registration Resource.
        :param messages.Registration update: Updated body of the
            resource. If not provided, body will be taken from `regr`.

        :returns: Updated Registration Resource.
        :rtype: `.RegistrationResource`

        """
        update = regr.body if update is None else update
        body = messages.UpdateRegistration(**dict(update))
        updated_regr = self._send_recv_regr(regr, body=body)
        self.net.account = updated_regr
        return updated_regr

    def deactivate_registration(self, regr):
        """Deactivate registration.

        :param messages.RegistrationResource regr: The Registration Resource
            to be deactivated.

        :returns: The Registration resource that was deactivated.
        :rtype: `.RegistrationResource`

        """
        return self.update_registration(regr, update={'status': 'deactivated'})

    def query_registration(self, regr):
        """Query server about registration.

        :param messages.RegistrationResource: Existing Registration
            Resource.

        """
        return self._send_recv_regr(regr, messages.UpdateRegistration())

    def _authzr_from_response(self, response, identifier=None, uri=None):
        authzr = messages.AuthorizationResource(
            body=messages.Authorization.from_json(response.json()),
            uri=response.headers.get('Location', uri))
        if identifier is not None and authzr.body.identifier != identifier:
            raise errors.UnexpectedUpdate(authzr)
        return authzr

    def answer_challenge(self, challb, response):
        """Answer challenge.

        :param challb: Challenge Resource body.
        :type challb: `.ChallengeBody`

        :param response: Corresponding Challenge response
        :type response: `.challenges.ChallengeResponse`

        :returns: Challenge Resource with updated body.
        :rtype: `.ChallengeResource`

        :raises .UnexpectedUpdate:

        """
        response = self.net.post(challb.uri, response,
            acme_version=self.acme_version)
        try:
            authzr_uri = response.links['up']['url']
        except KeyError:
            raise errors.ClientError('"up" Link header missing')
        challr = messages.ChallengeResource(
            authzr_uri=authzr_uri,
            body=messages.ChallengeBody.from_json(response.json()))
        # TODO: check that challr.uri == response.headers['Location']?
        if challr.uri != challb.uri:
            raise errors.UnexpectedUpdate(challr.uri)
        return challr

    @classmethod
    def retry_after(cls, response, default):
        """Compute next `poll` time based on response ``Retry-After`` header.

        Handles integers and various datestring formats per
        https://www.w3.org/Protocols/rfc2616/rfc2616-sec14.html#sec14.37

        :param requests.Response response: Response from `poll`.
        :param int default: Default value (in seconds), used when
            ``Retry-After`` header is not present or invalid.

        :returns: Time point when next `poll` should be performed.
        :rtype: `datetime.datetime`

        """
        retry_after = response.headers.get('Retry-After', str(default))
        try:
            seconds = int(retry_after)
        except ValueError:
            # The RFC 2822 parser handles all of RFC 2616's cases in modern
            # environments (primarily HTTP 1.1+ but also py27+)
            when = parsedate_tz(retry_after)
            if when is not None:
                try:
                    tz_secs = datetime.timedelta(when[-1] if when[-1] else 0)
                    return datetime.datetime(*when[:7]) - tz_secs
                except (ValueError, OverflowError):
                    pass
            seconds = default

        return datetime.datetime.now() + datetime.timedelta(seconds=seconds)

    def poll(self, authzr):
        """Poll Authorization Resource for status.

        :param authzr: Authorization Resource
        :type authzr: `.AuthorizationResource`

        :returns: Updated Authorization Resource and HTTP response.

        :rtype: (`.AuthorizationResource`, `requests.Response`)

        """
        response = self.net.get(authzr.uri)
        updated_authzr = self._authzr_from_response(
            response, authzr.body.identifier, authzr.uri)
        return updated_authzr, response

    def revoke(self, cert, rsn):
        """Revoke certificate.

        :param .ComparableX509 cert: `OpenSSL.crypto.X509` wrapped in
            `.ComparableX509`

        :param int rsn: Reason code for certificate revocation.

        :raises .ClientError: If revocation is unsuccessful.

        """
        response = self.net.post(self.directory[messages.Revocation],
                                 messages.Revocation(
                                     certificate=cert,
                                     reason=rsn),
                                 content_type=None,
                                 acme_version=self.acme_version)
        if response.status_code != http_client.OK:
            raise errors.ClientError(
                'Successful revocation must return HTTP OK status')

class Client(ClientBase):
    """ACME client for a v1 API.

    .. todo::
       Clean up raised error types hierarchy, document, and handle (wrap)
       instances of `.DeserializationError` raised in `from_json()`.

    :ivar messages.Directory directory:
    :ivar key: `josepy.JWK` (private)
    :ivar alg: `josepy.JWASignature`
    :ivar bool verify_ssl: Verify SSL certificates?
    :ivar .ClientNetwork net: Client network. Useful for testing. If not
        supplied, it will be initialized using `key`, `alg` and
        `verify_ssl`.

    """

    def __init__(self, directory, key, alg=jose.RS256, verify_ssl=True,
                 net=None):
        """Initialize.

        :param directory: Directory Resource (`.messages.Directory`) or
            URI from which the resource will be downloaded.

        """
        # pylint: disable=too-many-arguments
        self.key = key
        self.net = ClientNetwork(key, alg=alg, verify_ssl=verify_ssl) if net is None else net

        if isinstance(directory, six.string_types):
            directory = messages.Directory.from_json(
                self.net.get(directory).json())
        super(Client, self).__init__(directory=directory,
            net=net, acme_version=1)

    def register(self, new_reg=None):
        """Register.

        :param .NewRegistration new_reg:

        :returns: Registration Resource.
        :rtype: `.RegistrationResource`

        """
        new_reg = messages.NewRegistration() if new_reg is None else new_reg
        response = self.net.post(self.directory[new_reg], new_reg,
            acme_version=1)
        # TODO: handle errors
        assert response.status_code == http_client.CREATED

        # "Instance of 'Field' has no key/contact member" bug:
        # pylint: disable=no-member
        return self._regr_from_response(response)

    def agree_to_tos(self, regr):
        """Agree to the terms-of-service.

        Agree to the terms-of-service in a Registration Resource.

        :param regr: Registration Resource.
        :type regr: `.RegistrationResource`

        :returns: Updated Registration Resource.
        :rtype: `.RegistrationResource`

        """
        return self.update_registration(
            regr.update(body=regr.body.update(agreement=regr.terms_of_service)))

    def request_challenges(self, identifier, new_authzr_uri=None):
        """Request challenges.

        :param .messages.Identifier identifier: Identifier to be challenged.
        :param str new_authzr_uri: Deprecated. Do not use.

        :returns: Authorization Resource.
        :rtype: `.AuthorizationResource`

        """
        if new_authzr_uri is not None:
            logger.debug("request_challenges with new_authzr_uri deprecated.")
        new_authz = messages.NewAuthorization(identifier=identifier)
        response = self.net.post(self.directory.new_authz, new_authz,
          acme_version=1)
        # TODO: handle errors
        assert response.status_code == http_client.CREATED
        return self._authzr_from_response(response, identifier)

    def request_domain_challenges(self, domain, new_authzr_uri=None):
        """Request challenges for domain names.

        This is simply a convenience function that wraps around
        `request_challenges`, but works with domain names instead of
        generic identifiers. See ``request_challenges`` for more
        documentation.

        :param str domain: Domain name to be challenged.
        :param str new_authzr_uri: Deprecated. Do not use.

        :returns: Authorization Resource.
        :rtype: `.AuthorizationResource`

        """
        return self.request_challenges(messages.Identifier(
            typ=messages.IDENTIFIER_FQDN, value=domain), new_authzr_uri)

    def request_issuance(self, csr, authzrs):
        """Request issuance.

        :param csr: CSR
        :type csr: `OpenSSL.crypto.X509Req` wrapped in `.ComparableX509`

        :param authzrs: `list` of `.AuthorizationResource`

        :returns: Issued certificate
        :rtype: `.messages.CertificateResource`

        """
        assert authzrs, "Authorizations list is empty"
        logger.debug("Requesting issuance...")

        # TODO: assert len(authzrs) == number of SANs
        req = messages.CertificateRequest(csr=csr)

        content_type = DER_CONTENT_TYPE  # TODO: add 'cert_type 'argument
        response = self.net.post(
            self.directory.new_cert,
            req,
            content_type=content_type,
            headers={'Accept': content_type},
            acme_version=1)

        cert_chain_uri = response.links.get('up', {}).get('url')

        try:
            uri = response.headers['Location']
        except KeyError:
            raise errors.ClientError('"Location" Header missing')

        return messages.CertificateResource(
            uri=uri, authzrs=authzrs, cert_chain_uri=cert_chain_uri,
            body=jose.ComparableX509(OpenSSL.crypto.load_certificate(
                OpenSSL.crypto.FILETYPE_ASN1, response.content)))

    def poll_and_request_issuance(
            self, csr, authzrs, mintime=5, max_attempts=10):
        """Poll and request issuance.

        This function polls all provided Authorization Resource URIs
        until all challenges are valid, respecting ``Retry-After`` HTTP
        headers, and then calls `request_issuance`.

        :param .ComparableX509 csr: CSR (`OpenSSL.crypto.X509Req`
            wrapped in `.ComparableX509`)
        :param authzrs: `list` of `.AuthorizationResource`
        :param int mintime: Minimum time before next attempt, used if
            ``Retry-After`` is not present in the response.
        :param int max_attempts: Maximum number of attempts (per
            authorization) before `PollError` with non-empty ``waiting``
            is raised.

        :returns: ``(cert, updated_authzrs)`` `tuple` where ``cert`` is
            the issued certificate (`.messages.CertificateResource`),
            and ``updated_authzrs`` is a `tuple` consisting of updated
            Authorization Resources (`.AuthorizationResource`) as
            present in the responses from server, and in the same order
            as the input ``authzrs``.
        :rtype: `tuple`

        :raises PollError: in case of timeout or if some authorization
            was marked by the CA as invalid

        """
        # pylint: disable=too-many-locals
        assert max_attempts > 0
        attempts = collections.defaultdict(int)
        exhausted = set()

        # priority queue with datetime.datetime (based on Retry-After) as key,
        # and original Authorization Resource as value
        waiting = [
            (datetime.datetime.now(), index, authzr)
            for index, authzr in enumerate(authzrs)
        ]
        heapq.heapify(waiting)
        # mapping between original Authorization Resource and the most
        # recently updated one
        updated = dict((authzr, authzr) for authzr in authzrs)

        while waiting:
            # find the smallest Retry-After, and sleep if necessary
            when, index, authzr = heapq.heappop(waiting)
            now = datetime.datetime.now()
            if when > now:
                seconds = (when - now).seconds
                logger.debug('Sleeping for %d seconds', seconds)
                time.sleep(seconds)

            # Note that we poll with the latest updated Authorization
            # URI, which might have a different URI than initial one
            updated_authzr, response = self.poll(updated[authzr])
            updated[authzr] = updated_authzr

            attempts[authzr] += 1
            # pylint: disable=no-member
            if updated_authzr.body.status not in (
                    messages.STATUS_VALID, messages.STATUS_INVALID):
                if attempts[authzr] < max_attempts:
                    # push back to the priority queue, with updated retry_after
                    heapq.heappush(waiting, (self.retry_after(
                        response, default=mintime), index, authzr))
                else:
                    exhausted.add(authzr)

        if exhausted or any(authzr.body.status == messages.STATUS_INVALID
                            for authzr in six.itervalues(updated)):
            raise errors.PollError(exhausted, updated)

        updated_authzrs = tuple(updated[authzr] for authzr in authzrs)
        return self.request_issuance(csr, updated_authzrs), updated_authzrs

    def _get_cert(self, uri):
        """Returns certificate from URI.

        :param str uri: URI of certificate

        :returns: tuple of the form
            (response, :class:`josepy.util.ComparableX509`)
        :rtype: tuple

        """
        content_type = DER_CONTENT_TYPE  # TODO: make it a param
        response = self.net.get(uri, headers={'Accept': content_type},
                                content_type=content_type)
        return response, jose.ComparableX509(OpenSSL.crypto.load_certificate(
            OpenSSL.crypto.FILETYPE_ASN1, response.content))

    def check_cert(self, certr):
        """Check for new cert.

        :param certr: Certificate Resource
        :type certr: `.CertificateResource`

        :returns: Updated Certificate Resource.
        :rtype: `.CertificateResource`

        """
        # TODO: acme-spec 5.1 table action should be renamed to
        # "refresh cert", and this method integrated with self.refresh
        response, cert = self._get_cert(certr.uri)
        if 'Location' not in response.headers:
            raise errors.ClientError('Location header missing')
        if response.headers['Location'] != certr.uri:
            raise errors.UnexpectedUpdate(response.text)
        return certr.update(body=cert)

    def refresh(self, certr):
        """Refresh certificate.

        :param certr: Certificate Resource
        :type certr: `.CertificateResource`

        :returns: Updated Certificate Resource.
        :rtype: `.CertificateResource`

        """
        # TODO: If a client sends a refresh request and the server is
        # not willing to refresh the certificate, the server MUST
        # respond with status code 403 (Forbidden)
        return self.check_cert(certr)

    def fetch_chain(self, certr, max_length=10):
        """Fetch chain for certificate.

        :param .CertificateResource certr: Certificate Resource
        :param int max_length: Maximum allowed length of the chain.
            Note that each element in the certificate requires new
            ``HTTP GET`` request, and the length of the chain is
            controlled by the ACME CA.

        :raises errors.Error: if recursion exceeds `max_length`

        :returns: Certificate chain for the Certificate Resource. It is
            a list ordered so that the first element is a signer of the
            certificate from Certificate Resource. Will be empty if
            ``cert_chain_uri`` is ``None``.
        :rtype: `list` of `OpenSSL.crypto.X509` wrapped in `.ComparableX509`

        """
        chain = []
        uri = certr.cert_chain_uri
        while uri is not None and len(chain) < max_length:
            response, cert = self._get_cert(uri)
            uri = response.links.get('up', {}).get('url')
            chain.append(cert)
        if uri is not None:
            raise errors.Error(
                "Recursion limit reached. Didn't get {0}".format(uri))
        return chain



class ClientV2(ClientBase):
    """ACME client for a v2 API.

    :ivar messages.Directory directory:
    :ivar .ClientNetwork net: Client network. Useful for testing. If not
        supplied, it will be initialized using `key`, `alg` and
        `verify_ssl`.
    """

    def __init__(self, directory, net):
        """Initialize.

        :param .messages.Directory directory: Directory Resource
        :param .ClientNetwork net: Client network.
        """
        super(ClientV2, self).__init__(directory=directory, net=net)

    def new_account(self, new_account):
        """Register.

        :param .NewRegistration new_account:

        :returns: Registration Resource.
        :rtype: `.RegistrationResource`
        """
        response = self.net.post(self.directory['newAccount'], new_account)
        # "Instance of 'Field' has no key/contact member" bug:
        # pylint: disable=no-member
        return self._regr_from_response(response)

    def new_order(self, csr_pem):
        """Request challenges.

        :returns: List of Authorization Resources.
        :rtype: `list` of `.AuthorizationResource`
        """
        csr = cryptography.x509.load_pem_x509_csr(csr_pem,
            cryptography.hazmat.backends.default_backend())
        san_extension = next(ext for ext in csr.extensions
            if ext.oid == cryptography.x509.oid.ExtensionOID.SUBJECT_ALTERNATIVE_NAME)
        dnsNames = san_extension.value.get_values_for_type(cryptography.x509.DNSName)

        identifiers = []
        for name in dnsNames:
            identifiers.append(messages.Identifier(typ=messages.IDENTIFIER_FQDN,
                value=name))
        order = messages.NewOrder(identifiers=identifiers)
        response = self.net.post(self.directory['newOrder'], order)
        order_response = self._order_resource_from_response(
            response, csr_pem=csr_pem)
        return order_response

    def _order_resource_from_response(self, response, uri=None, csr_pem=None):
        body = messages.Order.from_json(response.json())
        authorizations = []
        for url in body.authorizations:
            authorizations.append(self._authzr_from_response(self.net.get(url)))
        fullchain_pem = None
        if body.certificate is not None:
            certificate_response = self.net.get(body.certificate, content_type=None)
            if certificate_response.ok:
                fullchain_pem = certificate_response.text
        return messages.OrderResource(
            body=body,
            uri=response.headers.get('Location', uri),
            fullchain_pem=fullchain_pem,
            authorizations=authorizations,
            csr_pem=csr_pem)

    def poll_order_and_request_issuance(self, orderr, max_time=datetime.timedelta(seconds=90)):
        """Poll Order Resource for status."""
        responses = []
        deadline = datetime.datetime.now() + max_time
        for url in orderr.body.authorizations:
            while datetime.datetime.now() < deadline:
                time.sleep(1)
                authzr = self._authzr_from_response(self.net.get(url), uri=url)
                if authzr.body.status != messages.STATUS_PENDING:
                    responses.append(authzr)
                    break
        for authzr in responses:
            if authzr.body.status != messages.STATUS_VALID:
                for chall in authzr.body.challenges:
                    if chall.error != None:
                        raise Exception("failed challenge for %s: %s" %
                            (authzr.body.identifier.value, chall.error))
                raise Exception("failed authorization: %s" % authzr.body)
        latest = self._order_resource_from_response(self.net.get(orderr.uri), uri=orderr.uri)

        csr = OpenSSL.crypto.load_certificate_request(
            OpenSSL.crypto.FILETYPE_PEM, orderr.csr_pem)
        wrapped_csr = messages.CertificateRequest(csr=jose.ComparableX509(csr))
        self.net.post(latest.body.finalize, wrapped_csr)
        while datetime.datetime.now() < deadline:
            time.sleep(1)
            latest = self._order_resource_from_response(self.net.get(orderr.uri), uri=orderr.uri)
            if latest.fullchain_pem is not None:
                return latest
        return None

class ClientNetwork(object):  # pylint: disable=too-many-instance-attributes
    """Wrapper around requests that signs POSTs for authentication.

    Also adds user agent, and handles Content-Type.
    """
    JSON_CONTENT_TYPE = 'application/json'
    JOSE_CONTENT_TYPE = 'application/jose+json'
    JSON_ERROR_CONTENT_TYPE = 'application/problem+json'
    REPLAY_NONCE_HEADER = 'Replay-Nonce'

<<<<<<< HEAD
=======
    """Initialize.

    :param josepy.JWK key: Account private key
    :param messages.RegistrationResource account: Account object. Required if you are
            planning to use .post() with acme_version=2.
    :param josepy.JWASignature alg: Algoritm to use in signing JWS.
    :param bool verify_ssl: Whether to verify certificates on SSL connections.
    :param str user_agent: String to send as User-Agent header.
    :param float timeout: Timeout for requests.
    """
>>>>>>> 94f0d150
    def __init__(self, key, account=None, alg=jose.RS256, verify_ssl=True,
                 user_agent='acme-python', timeout=DEFAULT_NETWORK_TIMEOUT):
        """Initialize.

        :param  key: Account private key
        :param messages.RegistrationResource account: Account object. Required if you are
                planning to use .post() with acme_version=2 for anything other than creating a new
                account; may be set later after registering.
        :param josepy.JWASignature alg: Algoritm to use in signing JWS.
        :param bool verify_ssl: Whether to verify certificates on SSL connections.
        :param str user_agent: String to send as User-Agent header.
        :param float timeout: Timeout for requests.
        """
        # pylint: disable=too-many-arguments
        self.key = key
        self.account = account
        self.alg = alg
        self.verify_ssl = verify_ssl
        self._nonces = set()
        self.user_agent = user_agent
        self.session = requests.Session()
        self._default_timeout = timeout

    def __del__(self):
        # Try to close the session, but don't show exceptions to the
        # user if the call to close() fails. See #4840.
        try:
            self.session.close()
        except Exception:  # pylint: disable=broad-except
            pass

    def _wrap_in_jws(self, obj, nonce, url, acme_version):
        """Wrap `JSONDeSerializable` object in JWS.

        .. todo:: Implement ``acmePath``.

        :param josepy.JSONDeSerializable obj:
        :param str url: The URL to which this object will be POSTed
        :param bytes nonce:
        :rtype: `josepy.JWS`

        """
        jobj = obj.json_dumps(indent=2).encode()
        logger.debug('JWS payload:\n%s', jobj)
        kwargs = {
            "alg": self.alg,
            "nonce": nonce
        }
        if acme_version == 2:
            kwargs["url"] = url
            kwargs["kid"] = self.account["uri"]
        kwargs["key"] = self.key
        # pylint: disable=star-args
        return jws.JWS.sign(jobj, **kwargs).json_dumps(indent=2)

    @classmethod
    def _check_response(cls, response, content_type=None):
        """Check response content and its type.

        .. note::
           Checking is not strict: wrong server response ``Content-Type``
           HTTP header is ignored if response is an expected JSON object
           (c.f. Boulder #56).

        :param str content_type: Expected Content-Type response header.
            If JSON is expected and not present in server response, this
            function will raise an error. Otherwise, wrong Content-Type
            is ignored, but logged.

        :raises .messages.Error: If server response body
            carries HTTP Problem (draft-ietf-appsawg-http-problem-00).
        :raises .ClientError: In case of other networking errors.

        """
        response_ct = response.headers.get('Content-Type')
        try:
            # TODO: response.json() is called twice, once here, and
            # once in _get and _post clients
            jobj = response.json()
        except ValueError:
            jobj = None

        if response.status_code == 409:
            raise errors.ConflictError(response.headers.get('Location'))

        if not response.ok:
            if jobj is not None:
                if response_ct != cls.JSON_ERROR_CONTENT_TYPE:
                    logger.debug(
                        'Ignoring wrong Content-Type (%r) for JSON Error',
                        response_ct)
                try:
                    raise messages.Error.from_json(jobj)
                except jose.DeserializationError as error:
                    # Couldn't deserialize JSON object
                    raise errors.ClientError((response, error))
            else:
                # response is not JSON object
                raise errors.ClientError(response)
        else:
            if jobj is not None and response_ct != cls.JSON_CONTENT_TYPE:
                logger.debug(
                    'Ignoring wrong Content-Type (%r) for JSON decodable '
                    'response', response_ct)

            if content_type == cls.JSON_CONTENT_TYPE and jobj is None:
                raise errors.ClientError(
                    'Unexpected response Content-Type: {0}'.format(response_ct))

        return response

    def _send_request(self, method, url, *args, **kwargs):
        # pylint: disable=too-many-locals
        """Send HTTP request.

        Makes sure that `verify_ssl` is respected. Logs request and
        response (with headers). For allowed parameters please see
        `requests.request`.

        :param str method: method for the new `requests.Request` object
        :param str url: URL for the new `requests.Request` object

        :raises requests.exceptions.RequestException: in case of any problems

        :returns: HTTP Response
        :rtype: `requests.Response`


        """
        if method == "POST":
            logger.debug('Sending POST request to %s:\n%s',
                          url, kwargs['data'])
        else:
            logger.debug('Sending %s request to %s.', method, url)
        kwargs['verify'] = self.verify_ssl
        kwargs.setdefault('headers', {})
        kwargs['headers'].setdefault('User-Agent', self.user_agent)
        kwargs.setdefault('timeout', self._default_timeout)
        try:
            response = self.session.request(method, url, *args, **kwargs)
        except requests.exceptions.RequestException as e:
            # pylint: disable=pointless-string-statement
            """Requests response parsing

            The requests library emits exceptions with a lot of extra text.
            We parse them with a regexp to raise a more readable exceptions.

            Example:
            HTTPSConnectionPool(host='acme-v01.api.letsencrypt.org',
            port=443): Max retries exceeded with url: /directory
            (Caused by NewConnectionError('
            <requests.packages.urllib3.connection.VerifiedHTTPSConnection
            object at 0x108356c50>: Failed to establish a new connection:
            [Errno 65] No route to host',))"""

            # pylint: disable=line-too-long
            err_regex = r".*host='(\S*)'.*Max retries exceeded with url\: (\/\w*).*(\[Errno \d+\])([A-Za-z ]*)"
            m = re.match(err_regex, str(e))
            if m is None:
                raise # pragma: no cover
            else:
                host, path, _err_no, err_msg = m.groups()
                raise ValueError("Requesting {0}{1}:{2}".format(host, path, err_msg))

        # If content is DER, log the base64 of it instead of raw bytes, to keep
        # binary data out of the logs.
        if response.headers.get("Content-Type") == DER_CONTENT_TYPE:
            debug_content = base64.b64encode(response.content)
        else:
            debug_content = response.content
        logger.debug('Received response:\nHTTP %d\n%s\n\n%s',
                     response.status_code,
                     "\n".join(["{0}: {1}".format(k, v)
                                for k, v in response.headers.items()]),
                     debug_content)
        return response

    def head(self, *args, **kwargs):
        """Send HEAD request without checking the response.

        Note, that `_check_response` is not called, as it is expected
        that status code other than successfully 2xx will be returned, or
        messages2.Error will be raised by the server.

        """
        return self._send_request('HEAD', *args, **kwargs)

    def get(self, url, content_type=JSON_CONTENT_TYPE, **kwargs):
        """Send GET request and check response."""
        return self._check_response(
            self._send_request('GET', url, **kwargs), content_type=content_type)

    def _add_nonce(self, response):
        if self.REPLAY_NONCE_HEADER in response.headers:
            nonce = response.headers[self.REPLAY_NONCE_HEADER]
            try:
                decoded_nonce = jws.Header._fields['nonce'].decode(nonce)
            except jose.DeserializationError as error:
                raise errors.BadNonce(nonce, error)
            logger.debug('Storing nonce: %s', nonce)
            self._nonces.add(decoded_nonce)
        else:
            raise errors.MissingNonce(response)

    def _get_nonce(self, url):
        if not self._nonces:
            logger.debug('Requesting fresh nonce')
            self._add_nonce(self.head(url))
        return self._nonces.pop()

    def post(self, *args, **kwargs):
        """POST object wrapped in `.JWS` and check response.

        If the server responded with a badNonce error, the request will
        be retried once.

        """
        try:
            return self._post_once(*args, **kwargs)
        except messages.Error as error:
            if error.code == 'badNonce':
                logger.debug('Retrying request after error:\n%s', error)
                return self._post_once(*args, **kwargs)
            else:
                raise

    def _post_once(self, url, obj, content_type=JOSE_CONTENT_TYPE,
            acme_version=1, **kwargs):
        data = self._wrap_in_jws(obj, self._get_nonce(url), url, acme_version)
        kwargs.setdefault('headers', {'Content-Type': content_type})
        response = self._send_request('POST', url, data=data, **kwargs)
        self._add_nonce(response)
        return self._check_response(response, content_type=content_type)<|MERGE_RESOLUTION|>--- conflicted
+++ resolved
@@ -532,9 +532,7 @@
     """ACME client for a v2 API.
 
     :ivar messages.Directory directory:
-    :ivar .ClientNetwork net: Client network. Useful for testing. If not
-        supplied, it will be initialized using `key`, `alg` and
-        `verify_ssl`.
+    :ivar .ClientNetwork net: Client network.
     """
 
     def __init__(self, directory, net):
@@ -543,7 +541,8 @@
         :param .messages.Directory directory: Directory Resource
         :param .ClientNetwork net: Client network.
         """
-        super(ClientV2, self).__init__(directory=directory, net=net)
+        super(ClientV2, self).__init__(directory=directory,
+            net=net, acme_version=2)
 
     def new_account(self, new_account):
         """Register.
@@ -553,7 +552,8 @@
         :returns: Registration Resource.
         :rtype: `.RegistrationResource`
         """
-        response = self.net.post(self.directory['newAccount'], new_account)
+        response = self.net.post(self.directory['newAccount'], new_account,
+            acme_version=2)
         # "Instance of 'Field' has no key/contact member" bug:
         # pylint: disable=no-member
         return self._regr_from_response(response)
@@ -638,8 +638,6 @@
     JSON_ERROR_CONTENT_TYPE = 'application/problem+json'
     REPLAY_NONCE_HEADER = 'Replay-Nonce'
 
-<<<<<<< HEAD
-=======
     """Initialize.
 
     :param josepy.JWK key: Account private key
@@ -650,20 +648,8 @@
     :param str user_agent: String to send as User-Agent header.
     :param float timeout: Timeout for requests.
     """
->>>>>>> 94f0d150
     def __init__(self, key, account=None, alg=jose.RS256, verify_ssl=True,
                  user_agent='acme-python', timeout=DEFAULT_NETWORK_TIMEOUT):
-        """Initialize.
-
-        :param  key: Account private key
-        :param messages.RegistrationResource account: Account object. Required if you are
-                planning to use .post() with acme_version=2 for anything other than creating a new
-                account; may be set later after registering.
-        :param josepy.JWASignature alg: Algoritm to use in signing JWS.
-        :param bool verify_ssl: Whether to verify certificates on SSL connections.
-        :param str user_agent: String to send as User-Agent header.
-        :param float timeout: Timeout for requests.
-        """
         # pylint: disable=too-many-arguments
         self.key = key
         self.account = account
