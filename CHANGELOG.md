--- conflicted
+++ resolved
@@ -6,11 +6,8 @@
 
 ### Added
 
-<<<<<<< HEAD
 * Also create an https vhost when using http-01 authentication in Nginx.
-=======
 * `revoke` accepts `--cert-name`, and doesn't accept both `--cert-name` and `--cert-path`.
->>>>>>> 06174bc1
 
 ### Changed
 
