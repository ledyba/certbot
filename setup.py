--- conflicted
+++ resolved
@@ -42,11 +42,8 @@
     'python2-pythondialog>=3.2.2rc1',  # Debian squeeze support, cf. #280
     'pytz',
     'requests',
-<<<<<<< HEAD
+    'setuptools',  # pkg_resources
     'six',
-=======
-    'setuptools',  # pkg_resources
->>>>>>> 74b2e3bc
     'zope.component',
     'zope.interface',
 ]
