import codecs
import os
import re
import sys

from setuptools import setup
from setuptools import find_packages

# Workaround for http://bugs.python.org/issue8876, see
# http://bugs.python.org/issue8876#msg208792
# This can be removed when using Python 2.7.9 or later:
# https://hg.python.org/cpython/raw-file/v2.7.9/Misc/NEWS
if os.path.abspath(__file__).split(os.path.sep)[1] == 'vagrant':
    del os.link


def read_file(filename, encoding='utf8'):
    """Read unicode from given file."""
    with codecs.open(filename, encoding=encoding) as fd:
        return fd.read()


here = os.path.abspath(os.path.dirname(__file__))

# read version number (and other metadata) from package init
init_fn = os.path.join(here, 'letsencrypt', '__init__.py')
meta = dict(re.findall(r"""__([a-z]+)__ = '([^']+)""", read_file(init_fn)))

readme = read_file(os.path.join(here, 'README.rst'))
changes = read_file(os.path.join(here, 'CHANGES.rst'))
version = meta['version']

install_requires = [
    'acme=={0}'.format(version),
    'ConfigArgParse',
    'configobj',
    'cryptography>=0.7',  # load_pem_x509_certificate
    'parsedatetime',
    'psutil>=2.1.0',  # net_connections introduced in 2.1.0
    'PyOpenSSL',
    'pyrfc3339',
    'python2-pythondialog>=3.2.2rc1',  # Debian squeeze support, cf. #280
    'pytz',
    'requests',
    'setuptools',  # pkg_resources
    'six',
    'zope.component',
    'zope.interface',
]

# env markers in extras_require cause problems with older pip: #517
if sys.version_info < (2, 7):
    install_requires.extend([
        # only some distros recognize stdlib argparse as already satisfying
        'argparse',
        'mock<1.1.0',
    ])
else:
    install_requires.append('mock')

dev_extras = [
    # Pin astroid==1.3.5, pylint==1.4.2 as a workaround for #289
    'astroid==1.3.5',
    'pylint==1.4.2',  # upstream #248
    'twine',
    'wheel',
]

docs_extras = [
    'repoze.sphinx.autointerface',
    'Sphinx>=1.0',  # autodoc_member_order = 'bysource', autodoc_default_flags
    'sphinx_rtd_theme',
    'sphinxcontrib-programoutput',
]

testing_extras = [
    'coverage',
    'nose',
    'nosexcover',
    'pep8',
    'tox',
]

setup(
    name='letsencrypt',
    version=version,
    description="Let's Encrypt client",
    long_description=readme,  # later: + '\n\n' + changes
    url='https://github.com/letsencrypt/letsencrypt',
    author="Let's Encrypt Project",
    author_email='client-dev@letsencrypt.org',
    license='Apache License 2.0',
    classifiers=[
        'Development Status :: 3 - Alpha',
        'Environment :: Console',
        'Environment :: Console :: Curses',
        'Intended Audience :: System Administrators',
        'License :: OSI Approved :: Apache Software License',
        'Operating System :: POSIX :: Linux',
        'Programming Language :: Python',
        'Programming Language :: Python :: 2',
        'Programming Language :: Python :: 2.7',
        'Topic :: Internet :: WWW/HTTP',
        'Topic :: Security',
        'Topic :: System :: Installation/Setup',
        'Topic :: System :: Networking',
        'Topic :: System :: Systems Administration',
        'Topic :: Utilities',
    ],

    packages=find_packages(exclude=['docs', 'examples', 'tests', 'venv']),
    include_package_data=True,

    install_requires=install_requires,
    extras_require={
        'dev': dev_extras,
        'docs': docs_extras,
        'testing': testing_extras,
    },

    tests_require=install_requires,
    # to test all packages run "python setup.py test -s
    # {acme,letsencrypt_apache,letsencrypt_nginx}"
    test_suite='letsencrypt',

    entry_points={
        'console_scripts': [
            'letsencrypt = letsencrypt.cli:main',
            'letsencrypt-renewer = letsencrypt.renewer:main',
        ],
        'letsencrypt.plugins': [
            'manual = letsencrypt.plugins.manual:Authenticator',
            'null = letsencrypt.plugins.null:Installer',
<<<<<<< HEAD
            'standalone = letsencrypt.plugins.standalone:Authenticator',
=======
            'webroot = letsencrypt.plugins.webroot:Authenticator',
            'standalone = letsencrypt.plugins.standalone.authenticator'
            ':StandaloneAuthenticator',
>>>>>>> 63c080b0
        ],
    },
)<|MERGE_RESOLUTION|>--- conflicted
+++ resolved
@@ -131,13 +131,8 @@
         'letsencrypt.plugins': [
             'manual = letsencrypt.plugins.manual:Authenticator',
             'null = letsencrypt.plugins.null:Installer',
-<<<<<<< HEAD
             'standalone = letsencrypt.plugins.standalone:Authenticator',
-=======
             'webroot = letsencrypt.plugins.webroot:Authenticator',
-            'standalone = letsencrypt.plugins.standalone.authenticator'
-            ':StandaloneAuthenticator',
->>>>>>> 63c080b0
         ],
     },
 )