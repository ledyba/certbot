--- conflicted
+++ resolved
@@ -18,11 +18,8 @@
 
 from letsencrypt import account
 from letsencrypt import configuration
-<<<<<<< HEAD
 from letsencrypt import constants
-=======
 from letsencrypt import colored_logging
->>>>>>> ac68be7e
 from letsencrypt import cli
 from letsencrypt import client
 from letsencrypt import crypto_util
