--- conflicted
+++ resolved
@@ -145,16 +145,6 @@
                 M2Crypto.X509.load_request_der_string(csr.data)),
             authzr)
 
-<<<<<<< HEAD
-        # Save Certificate
-        act_cert_path, act_chain_path = self.save_certificate(
-            certr, cert_path, chain_path)
-
-        revoker.Revoker.store_cert_key(
-            act_cert_path, self.account.key.file, self.config)
-
-        return cert_key, act_cert_path, act_chain_path
-=======
         cert_pem = certr.body.as_pem()
         chain_pem = None
         if certr.cert_chain_uri is not None:
@@ -200,7 +190,6 @@
             self.config.namespace.installer = plugins.find_init(installer).name
         return storage.RenewableCert.new_lineage(
             domains[0], cert, privkey, chain, vars(self.config.namespace))
->>>>>>> d01b17f1
 
     def save_certificate(self, certr, cert_path, chain_path):
         # pylint: disable=no-self-use
