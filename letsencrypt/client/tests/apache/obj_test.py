"""Test the helper objects in apache.obj.py."""
import unittest


class AddrTest(unittest.TestCase):
    """Test the Addr class."""
    def setUp(self):
        from letsencrypt.client.apache.obj import Addr
        self.addr1 = Addr.fromstring("192.168.1.1")
        self.addr2 = Addr.fromstring("192.168.1.1:*")
        self.addr3 = Addr.fromstring("192.168.1.1:80")

    def test_fromstring(self):
        self.assertEqual(self.addr1.get_addr(), "192.168.1.1")
        self.assertEqual(self.addr1.get_port(), "")
        self.assertEqual(self.addr2.get_addr(), "192.168.1.1")
        self.assertEqual(self.addr2.get_port(), "*")
        self.assertEqual(self.addr3.get_addr(), "192.168.1.1")
        self.assertEqual(self.addr3.get_port(), "80")

    def test_str(self):
        self.assertEqual(str(self.addr1), "192.168.1.1")
        self.assertEqual(str(self.addr2), "192.168.1.1:*")
        self.assertEqual(str(self.addr3), "192.168.1.1:80")

    def test_get_addr_obj(self):
        self.assertEqual(str(self.addr1.get_addr_obj("443")), "192.168.1.1:443")
        self.assertEqual(str(self.addr2.get_addr_obj("")), "192.168.1.1")
        self.assertEqual(str(self.addr1.get_addr_obj("*")), "192.168.1.1:*")

    def test_eq(self):
        self.assertEqual(self.addr1, self.addr2.get_addr_obj(""))
        self.assertNotEqual(self.addr1, self.addr2)
        self.assertFalse(self.addr1 == 3333)

    def test_set_inclusion(self):
        from letsencrypt.client.apache.obj import Addr
        set_a = set([self.addr1, self.addr2])
        addr1b = Addr.fromstring("192.168.1.1")
        addr2b = Addr.fromstring("192.168.1.1:*")
        set_b = set([addr1b, addr2b])

        self.assertEqual(set_a, set_b)


class VirtualHostTest(unittest.TestCase):
    """Test the VirtualHost class."""
    def setUp(self):
        from letsencrypt.client.apache.obj import VirtualHost
        from letsencrypt.client.apache.obj import Addr
        self.vhost1 = VirtualHost(
            "filep", "vh_path",
            set([Addr.fromstring("localhost")]), False, False)

    def test_eq(self):
        from letsencrypt.client.apache.obj import Addr
        from letsencrypt.client.apache.obj import VirtualHost
        vhost1b = VirtualHost(
            "filep", "vh_path",
            set([Addr.fromstring("localhost")]), False, False)

        self.assertEqual(vhost1b, self.vhost1)
        self.assertEqual(str(vhost1b), str(self.vhost1))
<<<<<<< HEAD
        self.assertNotEqual(vhost1b, 1234)
=======
        self.assertFalse(vhost1b == 1234)
>>>>>>> 9d090017


if __name__ == "__main__":
    unittest.main()<|MERGE_RESOLUTION|>--- conflicted
+++ resolved
@@ -61,11 +61,7 @@
 
         self.assertEqual(vhost1b, self.vhost1)
         self.assertEqual(str(vhost1b), str(self.vhost1))
-<<<<<<< HEAD
-        self.assertNotEqual(vhost1b, 1234)
-=======
         self.assertFalse(vhost1b == 1234)
->>>>>>> 9d090017
 
 
 if __name__ == "__main__":
