"""Tests for certbot.crypto_util."""
import logging
import shutil
import tempfile
import unittest

import OpenSSL
import mock
import zope.component

from certbot import errors
from certbot import interfaces
from certbot import util
import certbot.tests.util as test_util

RSA256_KEY = test_util.load_vector('rsa256_key.pem')
RSA512_KEY = test_util.load_vector('rsa512_key.pem')
CERT_PATH = test_util.vector_path('cert.pem')
CERT = test_util.load_vector('cert.pem')
SAN_CERT = test_util.load_vector('cert-san.pem')


class SaveKeyTest(unittest.TestCase):
    """Tests for certbot.crypto_util.save_key."""
    def setUp(self):
        logging.disable(logging.CRITICAL)
        zope.component.provideUtility(
            mock.Mock(strict_permissions=True), interfaces.IConfig)
        self.key_dir = tempfile.mkdtemp('key_dir')

    def tearDown(self):
        logging.disable(logging.NOTSET)
        shutil.rmtree(self.key_dir)

    @classmethod
<<<<<<< HEAD
    def _call(cls, key_pem, key_dir):
        from certbot.crypto_util import save_key
        return save_key(key_pem, key_dir, 'key-certbot.pem')
=======
    def _call(cls, key_size, key_dir):
        from certbot.crypto_util import init_save_key
        return init_save_key(key_size, key_dir, 'key-certbot.pem')

    @mock.patch('certbot.crypto_util.make_key')
    def test_success(self, mock_make):
        mock_make.return_value = b'key_pem'
        key = self._call(1024, self.key_dir)
        self.assertEqual(key.pem, b'key_pem')
        self.assertTrue('key-certbot.pem' in key.file)
>>>>>>> 839ff7a2

    def test_success(self):
        key = self._call(RSA512_KEY, self.key_dir)
        self.assertEqual(key.pem, RSA512_KEY)
        self.assertTrue('key-certbot.pem' in key.file)


class InitSaveCSRTest(unittest.TestCase):
    """Tests for certbot.crypto_util.init_save_csr."""

    def setUp(self):
        zope.component.provideUtility(
            mock.Mock(strict_permissions=True), interfaces.IConfig)
        self.csr_dir = tempfile.mkdtemp('csr_dir')

    def tearDown(self):
        shutil.rmtree(self.csr_dir)

    @mock.patch('certbot.crypto_util.make_csr')
    @mock.patch('certbot.crypto_util.util.make_or_verify_dir')
    def test_it(self, unused_mock_verify, mock_csr):
        from certbot.crypto_util import init_save_csr

        mock_csr.return_value = (b'csr_pem', b'csr_der')

        csr = init_save_csr(
            mock.Mock(pem='dummy_key'), 'example.com', self.csr_dir,
            'csr-certbot.pem')

        self.assertEqual(csr.data, b'csr_der')
        self.assertTrue('csr-certbot.pem' in csr.file)


class MakeCSRTest(unittest.TestCase):
    """Tests for certbot.crypto_util.make_csr."""

    @classmethod
    def _call(cls, *args, **kwargs):
        from certbot.crypto_util import make_csr
        return make_csr(*args, **kwargs)

    def test_san(self):
        from certbot.crypto_util import get_sans_from_csr
        # TODO: Fails for RSA256_KEY
        csr_pem, csr_der = self._call(
            RSA512_KEY, ['example.com', 'www.example.com'])
        self.assertEqual(
            ['example.com', 'www.example.com'], get_sans_from_csr(csr_pem))
        self.assertEqual(
            ['example.com', 'www.example.com'], get_sans_from_csr(
                csr_der, OpenSSL.crypto.FILETYPE_ASN1))

    def test_must_staple(self):
        # TODO: Fails for RSA256_KEY
        csr_pem, _ = self._call(
            RSA512_KEY, ['example.com', 'www.example.com'], must_staple=True)
        csr = OpenSSL.crypto.load_certificate_request(
            OpenSSL.crypto.FILETYPE_PEM, csr_pem)

        # In pyopenssl 0.13 (used with TOXENV=py26-oldest and py27-oldest), csr
        # objects don't have a get_extensions() method, so we skip this test if
        # the method isn't available.
        if hasattr(csr, 'get_extensions'):
            # NOTE: Ideally we would filter by the TLS Feature OID, but
            # OpenSSL.crypto.X509Extension doesn't give us the extension's raw OID,
            # and the shortname field is just "UNDEF"
            must_staple_exts = [e for e in csr.get_extensions()
                if e.get_data() == b"0\x03\x02\x01\x05"]
            self.assertEqual(len(must_staple_exts), 1,
                "Expected exactly one Must Staple extension")


class ValidCSRTest(unittest.TestCase):
    """Tests for certbot.crypto_util.valid_csr."""

    @classmethod
    def _call(cls, csr):
        from certbot.crypto_util import valid_csr
        return valid_csr(csr)

    def test_valid_pem_true(self):
        self.assertTrue(self._call(test_util.load_vector('csr.pem')))

    def test_valid_pem_san_true(self):
        self.assertTrue(self._call(test_util.load_vector('csr-san.pem')))

    def test_valid_der_false(self):
        self.assertFalse(self._call(test_util.load_vector('csr.der')))

    def test_valid_der_san_false(self):
        self.assertFalse(self._call(test_util.load_vector('csr-san.der')))

    def test_empty_false(self):
        self.assertFalse(self._call(''))

    def test_random_false(self):
        self.assertFalse(self._call('foo bar'))


class CSRMatchesPubkeyTest(unittest.TestCase):
    """Tests for certbot.crypto_util.csr_matches_pubkey."""

    @classmethod
    def _call(cls, *args, **kwargs):
        from certbot.crypto_util import csr_matches_pubkey
        return csr_matches_pubkey(*args, **kwargs)

    def test_valid_true(self):
        self.assertTrue(self._call(
            test_util.load_vector('csr.pem'), RSA512_KEY))

    def test_invalid_false(self):
        self.assertFalse(self._call(
            test_util.load_vector('csr.pem'), RSA256_KEY))


class ImportCSRFileTest(unittest.TestCase):
    """Tests for certbot.certbot_util.import_csr_file."""

    @classmethod
    def _call(cls, *args, **kwargs):
        from certbot.crypto_util import import_csr_file
        return import_csr_file(*args, **kwargs)

    def test_der_csr(self):
        csrfile = test_util.vector_path('csr.der')
        data = test_util.load_vector('csr.der')

        self.assertEqual(
            (OpenSSL.crypto.FILETYPE_ASN1,
             util.CSR(file=csrfile,
                      data=data,
                      form="der"),
             ["example.com"],),
            self._call(csrfile, data))

    def test_pem_csr(self):
        csrfile = test_util.vector_path('csr.pem')
        data = test_util.load_vector('csr.pem')

        self.assertEqual(
            (OpenSSL.crypto.FILETYPE_PEM,
             util.CSR(file=csrfile,
                      data=data,
                      form="pem"),
             ["example.com"],),
            self._call(csrfile, data))

    def test_bad_csr(self):
        self.assertRaises(errors.Error, self._call,
                          test_util.vector_path('cert.pem'),
                          test_util.load_vector('cert.pem'))


class MakeKeyRSATest(unittest.TestCase):  # pylint: disable=too-few-public-methods
    """Tests for certbot.crypto_util.make_key_rsa."""

    def test_it(self):  # pylint: disable=no-self-use
        from certbot.crypto_util import make_key_rsa
        # Do not test larger keys as it takes too long.
        OpenSSL.crypto.load_privatekey(
            OpenSSL.crypto.FILETYPE_PEM, make_key_rsa(1024))


class MakeKeyECDSATest(unittest.TestCase):
    """Tests for certbot.crypto_util.make_key_ecdsa."""

    def test_it(self):
        from certbot.crypto_util import make_key_ecdsa
        from cryptography.hazmat.backends import default_backend
        from cryptography.hazmat.primitives.serialization import load_pem_private_key
        from cryptography.hazmat.primitives.asymmetric import ec
        self.assertTrue(isinstance(load_pem_private_key(
            make_key_ecdsa(curve="P-256"), password=None, backend=default_backend()),
            ec.EllipticCurvePrivateKey))
        self.assertTrue(isinstance(load_pem_private_key(
            make_key_ecdsa(curve="P-384"), password=None, backend=default_backend()),
            ec.EllipticCurvePrivateKey))
        self.assertRaises(Exception, make_key_ecdsa, curve="P-123")


class ValidPrivkeyTest(unittest.TestCase):
    """Tests for certbot.crypto_util.valid_privkey."""

    @classmethod
    def _call(cls, privkey):
        from certbot.crypto_util import valid_privkey
        return valid_privkey(privkey)

    def test_valid_true(self):
        self.assertTrue(self._call(RSA256_KEY))

    def test_empty_false(self):
        self.assertFalse(self._call(''))

    def test_random_false(self):
        self.assertFalse(self._call('foo bar'))


class GetSANsFromCertTest(unittest.TestCase):
    """Tests for certbot.crypto_util.get_sans_from_cert."""

    @classmethod
    def _call(cls, *args, **kwargs):
        from certbot.crypto_util import get_sans_from_cert
        return get_sans_from_cert(*args, **kwargs)

    def test_single(self):
        self.assertEqual([], self._call(test_util.load_vector('cert.pem')))

    def test_san(self):
        self.assertEqual(
            ['example.com', 'www.example.com'],
            self._call(test_util.load_vector('cert-san.pem')))


class GetSANsFromCSRTest(unittest.TestCase):
    """Tests for certbot.crypto_util.get_sans_from_csr."""

    @classmethod
    def _call(cls, *args, **kwargs):
        from certbot.crypto_util import get_sans_from_csr
        return get_sans_from_csr(*args, **kwargs)

    def test_extract_one_san(self):
        self.assertEqual(['example.com'], self._call(
            test_util.load_vector('csr.pem')))

    def test_extract_two_sans(self):
        self.assertEqual(['example.com', 'www.example.com'], self._call(
            test_util.load_vector('csr-san.pem')))

    def test_extract_six_sans(self):
        self.assertEqual(self._call(test_util.load_vector('csr-6sans.pem')),
                         ["example.com", "example.org", "example.net",
                          "example.info", "subdomain.example.com",
                          "other.subdomain.example.com"])

    def test_parse_non_csr(self):
        self.assertRaises(OpenSSL.crypto.Error, self._call, "hello there")

    def test_parse_no_sans(self):
        self.assertEqual(
            [], self._call(test_util.load_vector('csr-nosans.pem')))


class GetNamesFromCertTest(unittest.TestCase):
    """Tests for certbot.crypto_util.get_names_from_cert."""

    @classmethod
    def _call(cls, *args, **kwargs):
        from certbot.crypto_util import get_names_from_cert
        return get_names_from_cert(*args, **kwargs)

    def test_single(self):
        self.assertEqual(
            ['example.com'],
            self._call(test_util.load_vector('cert.pem')))

    def test_san(self):
        self.assertEqual(
            ['example.com', 'www.example.com'],
            self._call(test_util.load_vector('cert-san.pem')))

    def test_common_name_sans_order(self):
        # Tests that the common name comes first
        # followed by the SANS in alphabetical order
        self.assertEqual(
            ['example.com'] + ['{0}.example.com'.format(c) for c in 'abcd'],
            self._call(test_util.load_vector('cert-5sans.pem')))


class GetNamesFromCSRTest(unittest.TestCase):
    """Tests for certbot.crypto_util.get_names_from_csr."""
    @classmethod
    def _call(cls, *args, **kwargs):
        from certbot.crypto_util import get_names_from_csr
        return get_names_from_csr(*args, **kwargs)

    def test_extract_one_san(self):
        self.assertEqual(['example.com'], self._call(
            test_util.load_vector('csr.pem')))

    def test_extract_two_sans(self):
        self.assertEqual(set(('example.com', 'www.example.com',)), set(
            self._call(test_util.load_vector('csr-san.pem'))))

    def test_extract_six_sans(self):
        self.assertEqual(
            set(self._call(test_util.load_vector('csr-6sans.pem'))),
            set(("example.com", "example.org", "example.net",
                 "example.info", "subdomain.example.com",
                 "other.subdomain.example.com",)))

    def test_parse_non_csr(self):
        self.assertRaises(OpenSSL.crypto.Error, self._call, "hello there")

    def test_parse_no_sans(self):
        self.assertEqual(["example.org"],
                         self._call(test_util.load_vector('csr-nosans.pem')))


class CertLoaderTest(unittest.TestCase):
    """Tests for certbot.crypto_util.pyopenssl_load_certificate"""

    def test_load_valid_cert(self):
        from certbot.crypto_util import pyopenssl_load_certificate

        cert, file_type = pyopenssl_load_certificate(CERT)
        self.assertEqual(cert.digest('sha1'),
                         OpenSSL.crypto.load_certificate(file_type, CERT).digest('sha1'))

    def test_load_invalid_cert(self):
        from certbot.crypto_util import pyopenssl_load_certificate
        bad_cert_data = CERT.replace(b"BEGIN CERTIFICATE", b"ASDFASDFASDF!!!")
        self.assertRaises(
            errors.Error, pyopenssl_load_certificate, bad_cert_data)


class NotBeforeTest(unittest.TestCase):
    """Tests for certbot.crypto_util.notBefore"""

    def test_notBefore(self):
        from certbot.crypto_util import notBefore
        self.assertEqual(notBefore(CERT_PATH).isoformat(),
                         '2014-12-11T22:34:45+00:00')


class NotAfterTest(unittest.TestCase):
    """Tests for certbot.crypto_util.notAfter"""

    def test_notAfter(self):
        from certbot.crypto_util import notAfter
        self.assertEqual(notAfter(CERT_PATH).isoformat(),
                         '2014-12-18T22:34:45+00:00')


if __name__ == '__main__':
    unittest.main()  # pragma: no cover<|MERGE_RESOLUTION|>--- conflicted
+++ resolved
@@ -33,22 +33,9 @@
         shutil.rmtree(self.key_dir)
 
     @classmethod
-<<<<<<< HEAD
     def _call(cls, key_pem, key_dir):
         from certbot.crypto_util import save_key
         return save_key(key_pem, key_dir, 'key-certbot.pem')
-=======
-    def _call(cls, key_size, key_dir):
-        from certbot.crypto_util import init_save_key
-        return init_save_key(key_size, key_dir, 'key-certbot.pem')
-
-    @mock.patch('certbot.crypto_util.make_key')
-    def test_success(self, mock_make):
-        mock_make.return_value = b'key_pem'
-        key = self._call(1024, self.key_dir)
-        self.assertEqual(key.pem, b'key_pem')
-        self.assertTrue('key-certbot.pem' in key.file)
->>>>>>> 839ff7a2
 
     def test_success(self):
         key = self._call(RSA512_KEY, self.key_dir)
